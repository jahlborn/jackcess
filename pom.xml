<project xmlns="http://maven.apache.org/POM/4.0.0" xmlns:xsi="http://www.w3.org/2001/XMLSchema-instance" xsi:schemaLocation="http://maven.apache.org/maven-v4_0_0.xsd">
  <modelVersion>4.0.0</modelVersion>
  <parent>
    <groupId>com.healthmarketscience</groupId>
    <artifactId>openhms-parent</artifactId>
    <version>2.0.2</version>
  </parent>
  <groupId>com.healthmarketscience.jackcess</groupId>
  <artifactId>jackcess</artifactId>
  <name>Jackcess</name>
  <description>A pure Java library for reading from and writing to MS Access databases.</description>
<<<<<<< HEAD
  <version>3.5.2-SNAPSHOT</version>
=======
  <version>4.0.0-SNAPSHOT</version>
>>>>>>> 65d69efe
  <url>https://jackcess.sourceforge.io</url>
  <inceptionYear>2005</inceptionYear>
  <developers>
    <developer>
      <name>Tim McCune</name>
      <id>javajedi</id>
      <email>javajedi@users.sf.net</email>
      <roles>
        <role>Original author and project founder</role>
      </roles>
      <timezone>-5</timezone>
    </developer>
    <developer>
      <name>James Ahlborn</name>
      <id>jahlborn</id>
      <email>jahlborn@users.sf.net</email>
      <roles>
        <role>Owner</role>
      </roles>
      <timezone>-5</timezone>
    </developer>
  </developers>
  <contributors>
    <contributor>
      <name>Rob Di Marco</name>
      <roles>
        <role>Added ability to import delimited text into new tables</role>
      </roles>
      <timezone>-5</timezone>
    </contributor>
    <contributor>
      <name>Mitchell J. Friedman</name>
      <roles>
        <role>Added support for additional JDBC data types</role>
      </roles>
    </contributor>
    <contributor>
      <name>Jon Iles</name>
      <roles>
        <role>Added support for reading table definitions that span multiple
              pages</role>
      </roles>
    </contributor>
    <contributor>
      <name>James Schopp</name>
      <roles>
        <role>Added support for reading currency columns</role>
      </roles>
    </contributor>
    <contributor>
      <name>Patricia Donaldson</name>
      <roles>
        <role>Contributed RowFilter class</role>
      </roles>
    </contributor>
    <contributor>
      <name>Dan Rollo</name>
      <email>bhamail@users.sf.net</email>
      <organization>Composite Software, Inc.</organization>
      <roles>
        <role>Added support for new DB file formats (2003/2007)</role>
      </roles>
      <timezone>-5</timezone>
    </contributor>
    <contributor>
      <name>F. Gerbig</name>
      <roles>
        <role>added ExportUtil, contributed some of the code for Jet3
              read-only support</role>
      </roles>
    </contributor>
    <contributor>
      <name>Lorenzo Carrara</name>
      <roles>
        <role>Reverse engineered the attachment data encoding.</role>
      </roles>
    </contributor>
    <contributor>
      <name>Gordon Thompson</name>
      <roles>
        <role>Contributed to cookbook.</role>
      </roles>
    </contributor>
    <contributor>
      <name>Gabriele Favalessa</name>
      <roles>
        <role>Fixed various query generation issues.</role>
      </roles>
    </contributor>
  </contributors>
  <issueManagement>
    <system>SourceForge2</system>
    <url>https://sourceforge.net/p/jackcess/bugs/</url>
  </issueManagement>
  <scm>
    <connection>scm:svn:svn://svn.code.sf.net/p/jackcess/code/jackcess/trunk/</connection>
    <!-- read/write svn connection -->
    <developerConnection>scm:svn:svn+ssh://svn.code.sf.net/p/jackcess/code/jackcess/trunk/</developerConnection>
    <url>http://svn.code.sf.net/p/jackcess/code/jackcess/trunk/</url>
  </scm>
  <build>
    <defaultGoal>install</defaultGoal>
    <pluginManagement>
      <plugins>
        <plugin>
          <groupId>org.apache.maven.plugins</groupId>
          <artifactId>maven-surefire-plugin</artifactId>
          <configuration>
            <forkMode>once</forkMode>
            <parallel>classes</parallel>
            <threadCount>2</threadCount>
            <systemProperties>
              <property>
                <name>java.util.logging.config.file</name>
                <value>logging_test.properties</value>
              </property>
              <property>
                <name>com.healthmarketscience.jackcess.testFormats</name>
                <value>${jackcess.testFormats}</value>
              </property>
            </systemProperties>
          </configuration>
        </plugin>
      </plugins>
    </pluginManagement>
    <plugins>
      <plugin>
        <groupId>org.apache.felix</groupId>
        <artifactId>maven-bundle-plugin</artifactId>
        <extensions>true</extensions>
        <configuration>
          <instructions>
            <Automatic-Module-Name>com.healthmarketscience.jackcess</Automatic-Module-Name>
          </instructions>
        </configuration>
        <executions>
          <execution>
            <id>bundle-manifest</id>
            <phase>process-classes</phase>
            <goals>
              <goal>manifest</goal>
            </goals>
          </execution>
        </executions>
      </plugin>
      <plugin>
        <groupId>org.apache.maven.plugins</groupId>
        <artifactId>maven-changes-plugin</artifactId>
        <configuration>
          <smtpHost>localhost</smtpHost>
          <toAddresses>
            <toAddress>jackcess-users@lists.sourceforge.net</toAddress>
          </toAddresses>
        </configuration>
      </plugin>
      <plugin>
        <groupId>org.apache.maven.plugins</groupId>
        <artifactId>maven-jar-plugin</artifactId>
        <configuration>
          <archive>
            <manifestFile>${project.build.outputDirectory}/META-INF/MANIFEST.MF</manifestFile>
          </archive>
        </configuration>
        <executions>
          <execution>
            <id>build-test-jar</id>
            <goals>
              <goal>test-jar</goal>
            </goals>
            <configuration>
              <archive combine.self="override">
              </archive>
            </configuration>
          </execution>
        </executions>
      </plugin>
      <plugin>
        <artifactId>maven-javadoc-plugin</artifactId>
        <configuration>
          <minmemory>128m</minmemory>
          <maxmemory>512</maxmemory>
          <links>
            <list>https://docs.oracle.com/javase/8/docs/api/</list>
            <list>http://docs.oracle.com/javaee/5/api/</list>
          </links>
          <source>1.8</source>
          <show>public</show>
          <stylesheetfile>${basedir}/src/site/javadoc/stylesheet.css</stylesheetfile>
          <tags>
            <tag>
              <name>usage</name>
              <placement>a</placement>
              <head>Usage:</head>
            </tag>
          </tags>
          <quiet>true</quiet>
        </configuration>
      </plugin>
      <plugin>
        <groupId>com.google.code.maven-replacer-plugin</groupId>
        <artifactId>replacer</artifactId>
        <executions>
          <execution>
            <id>with-regex2</id>
            <phase>site</phase>
            <goals>
              <goal>replace</goal>
            </goals>
            <configuration>
              <includes>
                <include>${project.build.directory}/site/apidocs/**/*.html</include>
              </includes>
              <regex>true</regex>
              <replacements>
                <replacement>
                  <token>_general_(method|class|field)_</token>
                  <value>&lt;span class="UsageGeneral"&gt;&lt;span class="UsageGeneralHeader"&gt;General&lt;/span&gt;: This $1 is general use.&lt;/span&gt;</value>
                </replacement>
                <replacement>
                  <token>_intermediate_(method|class|field)_</token>
                  <value>&lt;span class="UsageIntermediate"&gt;&lt;span class="UsageIntermediateHeader"&gt;Intermediate&lt;/span&gt;: This $1 requires moderate API knowledge.&lt;/span&gt;</value>
                </replacement>
                <replacement>
                  <token>_advanced_(method|class|field)_</token>
                  <value>&lt;span class="UsageAdvanced"&gt;&lt;span class="UsageAdvancedHeader"&gt;Advanced&lt;/span&gt;: This $1 is for advanced/internal use.&lt;/span&gt;</value>
                </replacement>
              </replacements>
            </configuration>
          </execution>
        </executions>
      </plugin>
    </plugins>
  </build>
  <dependencies>
    <dependency>
      <groupId>org.apache.commons</groupId>
      <artifactId>commons-lang3</artifactId>
      <version>3.10</version>
    </dependency>
    <dependency>
      <groupId>commons-logging</groupId>
      <artifactId>commons-logging</artifactId>
      <version>1.2</version>
    </dependency>
    <dependency>
      <groupId>junit</groupId>
      <artifactId>junit</artifactId>
      <version>4.13.1</version>
      <scope>test</scope>
    </dependency>

    <!-- Only necessary if working with compound ole data -->
    <dependency>
      <groupId>org.apache.poi</groupId>
      <artifactId>poi</artifactId>
      <version>4.0.0</version>
      <optional>true</optional>
    </dependency>

  </dependencies>
  <reporting>
    <plugins>
      <plugin>
        <groupId>org.apache.maven.plugins</groupId>
        <artifactId>maven-pmd-plugin</artifactId>
        <configuration>
          <rulesets>
            <ruleset>${basedir}/src/site/pmd/custom-ruleset.xml</ruleset>
          </rulesets>
        </configuration>
      </plugin>
      <plugin>
        <artifactId>maven-changes-plugin</artifactId>
        <configuration>
          <issueLinkTemplatePerSystem>
            <SourceForge2Features>https://sourceforge.net/p/jackcess/feature-requests/%ISSUE%</SourceForge2Features>
            <SourceForge2Patches>https://sourceforge.net/p/jackcess/patches/%ISSUE%</SourceForge2Patches>
            <GitHubPullRequests>https://github.com/jahlborn/jackcess/pull/%ISSUE%</GitHubPullRequests>
          </issueLinkTemplatePerSystem>
        </configuration>
      </plugin>
      <plugin>
        <artifactId>maven-javadoc-plugin</artifactId>
        <configuration>
          <minmemory>128m</minmemory>
          <maxmemory>512</maxmemory>
          <links>
            <list>https://docs.oracle.com/javase/8/docs/api/</list>
            <list>http://docs.oracle.com/javaee/5/api/</list>
          </links>
          <source>1.8</source>
          <show>public</show>
          <stylesheetfile>${basedir}/src/site/javadoc/stylesheet.css</stylesheetfile>
          <tags>
            <tag>
              <name>usage</name>
              <placement>a</placement>
              <head>Usage:</head>
            </tag>
          </tags>
          <quiet>true</quiet>
        </configuration>
      </plugin>
      <plugin>
        <groupId>org.codehaus.mojo</groupId>
        <artifactId>findbugs-maven-plugin</artifactId>
        <configuration>
          <excludeFilterFile>${basedir}/src/site/findbugs/exclude.xml</excludeFilterFile>
        </configuration>
      </plugin>
    </plugins>
  </reporting>
  <distributionManagement>
    <site>
      <id>jackcess-build-site</id>
      <url>scp://shell.sourceforge.net/home/project-web/jackcess/htdocs</url>
    </site>
  </distributionManagement>
</project><|MERGE_RESOLUTION|>--- conflicted
+++ resolved
@@ -9,11 +9,7 @@
   <artifactId>jackcess</artifactId>
   <name>Jackcess</name>
   <description>A pure Java library for reading from and writing to MS Access databases.</description>
-<<<<<<< HEAD
-  <version>3.5.2-SNAPSHOT</version>
-=======
   <version>4.0.0-SNAPSHOT</version>
->>>>>>> 65d69efe
   <url>https://jackcess.sourceforge.io</url>
   <inceptionYear>2005</inceptionYear>
   <developers>
