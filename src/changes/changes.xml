<document>
  <properties>
    <title>Release notes</title>
    <author email="javajedi@users.sf.net">Tim McCune</author>
  </properties>
  <body>
<<<<<<< HEAD
    <release version="3.0.0" date="TBD" description="Update to Java 8">
      <action dev="jahlborn" type="update">
        Jackcess now requires a Java 8+ runtime.  As part of this update, all
        dependencies have been updated to their latest versions.
      </action>
      <action dev="jahlborn" type="update">
        Add support for Java 8 Temporal types.  Date/time fields will now
        accept as input most Temporal types (e.g. LocalDate, LocalTime,
        LocalDateTime, etc).  Additionally, date/time fields can optionally be
        changed to output LocalDateTime instead of Date.  This behavior is
        configurable on a per-Database basis by setting the DateTimeType for
        the database.  All Date based APIs now have a parallel LocalDateTime
        API.  Note that only one of those will work depending on how
        the Database is configured.  The legacy Date support will be the
        default initially, but is deprecated and may be removed in the future.
      </action>
      <action dev="jahlborn" type="update">
        Add support for Path.  Existing File based APIs now have parallel
        versions which utilize Path.
      </action>
      <action dev="jahlborn" type="update">
        The Apache commons-lang dependency has been replaced with
        commons-lang3.
=======
    <release version="2.2.3" date="TBD">
      <action dev="jahlborn" type="fix">
        Fix parsing of escaped double quotes in expressions.
      </action>
      <action dev="jahlborn" type="fix" system="SourceForge2" issue="152">
        Use column label from ResultSetMetaData when importing.
>>>>>>> a06385c7
      </action>
    </release>
    <release version="2.2.2" date="2019-01-05">
      <action dev="jahlborn" type="fix" system="SourceForge2" issue="151">
        Fix length in units calculation for Access 97 text fields.
      </action>
    </release>
    <release version="2.2.1" date="2018-12-22">
      <action dev="jahlborn" type="update">
        Implement the majority of the missing standard functions:
        FormatCurrency, FormatDateTime, FormatNumber, FormatPercent, Val,
        DateAdd, DateDiff, DatePart, MonthName, WeekdayName, DDB, IPmt, PPmt,
        Rate, SLN, SYD, Format, Replace, StrConv.  (Note that the internal API
        for the expr package has changed in an incompatible way.  However,
        since the API is still experimental, this was deemed acceptable for a
        minor version.).  Note that many of the financial functions were
        copied and adpated from the Apache POI and UCanAccess projects (which
        are both under the Apache License 2.0).
      </action>
      <action dev="jahlborn" type="update">
        Implement more type coercion methods for expressions.  Add support for
        hex/oct integer strings.  Add support for number strings with commas.
        Add support for coercing numeric String to a date/time value.  Add
        support for date/time values with implicit (current) year.
      </action>
      <action dev="jahlborn" type="fix" system="SourceForge2" issue="150">
        Ignore column validators for read-only dbs.  This will avoid
        irrelevant failures when reading databases which have invalid column
        properties.
      </action>
    </release>
    <release version="2.2.0" date="2018-09-08"
             description="Add support for expression evaluation">
      <action dev="jahlborn" type="update">
        Implement support for optional expression evaluation.  When enabled,
        expressions will be evaluated for default values, calculated fields,
        field validators, and record validators.
      </action>
      <action dev="jahlborn" type="update" system="SourceForge2Features"
              issue="31">
        Default values will now be respected when expression evaluation is
        enabled (currently disabled by default).
      </action>
    </release>
    <release version="2.1.12" date="2018-06-25">
      <action dev="jahlborn" type="update">
        Add some additional property keys and relevant enums for values.
      </action>
      <action dev="jahlborn" type="fix" system="SourceForge2" issue="147">
        Create new usage map correctly when adding an index to an existing
        table.
      </action>
    </release>
    <release version="2.1.11" date="2018-03-04">
      <action dev="jahlborn" type="fix" system="SourceForge2" issue="145">
        Expose the "ddl" attribute on properties.  Set the attribute
        appropriately for known builtin properties.
      </action>
      <action dev="jahlborn" type="fix" system="SourceForge2" issue="146">
        Set ddl flag even if property type is explicitly provided.
      </action>
    </release>
    <release version="2.1.10" date="2018-01-18">
      <action dev="jahlborn" type="update" system="SourceForge2Features"
              issue="37">
        Add full support for access 2016 databases including the new "Large
        Number" (aka Bigint) data type.
      </action>
    </release>
    <release version="2.1.9" date="2017-10-09">
      <action dev="jahlborn" type="fix" system="SourceForge2" issue="141">
        Handle more advanced query join constructs.
      </action>
      <action dev="jahlborn" type="fix" system="SourceForge2" issue="144">
        Fix writing of property maps without any properties.
      </action>
    </release>
    <release version="2.1.8" date="2017-06-25">
      <action dev="jahlborn" type="fix" system="SourceForge2" issue="142">
        Fix parsing of certain internal-use queries (such as those used as the
        data source for the fields in a form).
      </action>
      <action dev="jahlborn" type="update" system="GitHubPullRequests"
              issue="4">
        Add option to specify relationship name, thanks to Gord Thompson.
      </action>
    </release>
    <release version="2.1.7" date="2017-05-17">
      <action dev="jahlborn" type="update">
        Implement support for partial index lookups.  Efficient IndexCursor
        lookups can now be done with multi-column indexes using only some of
        the columns in the index.
      </action>
      <action dev="jahlborn" type="update" system="GitHubPullRequests"
              issue="2">
        Cover the GENERIC_JET4 format in unit tests, thanks to Gord Thompson.
      </action>
      <action dev="jahlborn" type="update" system="GitHubPullRequests"
              issue="3">
        Allow inserting negative auto number fields, thanks to Gord Thompson.
      </action>
      <action dev="jahlborn" type="update" system="SourceForge2Features"
              issue="36">
        Add CustomLinkResolver which facilitates loading linked tables from
        files which are not access databases.
      </action>
    </release>
    <release version="2.1.6" date="2016-11-29">
      <action dev="jahlborn" type="update" system="SourceForge2Features"
              issue="34">
        When opening a database for a format which is read-only, automatically
        open the channel as read-only (instead of throwing an exception if
        readOnly is false).
      </action>
      <action dev="jahlborn" type="fix" system="SourceForge2" issue="138">
        Add support for global usage maps which are reference type maps.
      </action>
    </release>
    <release version="2.1.5" date="2016-10-03">
      <action dev="jahlborn" type="update">
        Change multi-value complex columns so that they return all relevant
        column properties.
      </action>
      <action dev="jahlborn" type="update">
        Add some initial support for Table metadata modification.  Columns and
        Indexes can now be added to an existing table (using
        ColumnBuilder.addToTable and IndexBuilder.addToTable respectively).
      </action>
      <action dev="jahlborn" type="update">
        Add the ability to create Relationships using RelationshipBuilder.
        With this support finally brings the ability to create foreign key
        indexes (aka integrity enforcement in Relationships).
      </action>
    </release>
    <release version="2.1.4" date="2016-05-18">
      <action dev="jahlborn" type="fix" system="SourceForge2" issue="131">
        Fix missing column names in AppendQuery SQL strings.
      </action>
      <action dev="jahlborn" type="update" system="SourceForge2Features"
              issue="33">
        Add Database.getTableMetaData method to enable getting basic info
        about a Table (by name) without actually loading it.
      </action>
      <action dev="jahlborn" type="fix" system="SourceForge2" issue="136">
        Allow null values in foreign key fields when enforcing referential
        integrity.
      </action>
      <action dev="jahlborn" type="update">
        Add support for cascade null on delete relationships.
      </action>
      <action dev="jahlborn" type="update">
        Add support for the required flag for an index.
      </action>
    </release>
    <release version="2.1.3" date="2015-12-04">
      <action dev="jahlborn" type="fix" system="SourceForge2" issue="127">
        Throw a prettier exception when maxing out the row size during row
        creation.
      </action>
      <action dev="jahlborn" type="fix" system="SourceForge2" issue="129">
        Add FileFormat.GENERIC_JET4 in order to support getting the file
        format for jet4 databases with no AccessVersion property (e.g. those
        created programmatically using ADOX).
      </action>
      <action dev="jahlborn" type="update" system="SourceForge2" issue="128">
        Add some utility methods (DatabaseBuilder.createDateFormat and
        DatabaseBuilder.toCompatibleCalendar) for handling Dates in an Access
        compatible manner.
      </action>
      <action dev="jahlborn" type="update">
        New site style!
      </action>
    </release>
    <release version="2.1.2" date="2015-06-22">
      <action dev="jahlborn" type="fix" system="SourceForge2" issue="125">
        Handle reading null calculated values.
      </action>
      <action dev="jahlborn" type="fix" system="SourceForge2" issue="126">
        Fix handling of dateTimes before the access epoch.
      </action>
    </release>
    <release version="2.1.1" date="2015-05-14">
      <action dev="jahlborn" type="fix" system="SourceForge2" issue="123">
        Load linked table info from system table when reading databases with
        unsupported sort orders.
      </action>
      <action dev="jahlborn" type="update" system="SourceForge2Features"
              issue="32">
        Allow optional direct insert/update of autonumber values.  This is
        disabled by default, but can be selectively enabled per-jvm (using
        system property), per-database, and per-table.
      </action>
    </release>
    <release version="2.1.0" date="2015-04-16"
             description="Relicense to Apache License">
      <action dev="jahlborn" type="add">
        OpenHMS relicenses to Apache License, 2.0!
      </action>
    </release>
    <release version="2.0.9" date="2015-03-21">
      <action dev="jahlborn" type="fix" system="SourceForge2" issue="116">
        Make ColumnBuilder.setMaxLength do the right thing regardless of
        column type.
      </action>
      <action dev="jahlborn" type="update">
        Handle input String boolean values.
      </action>
      <action dev="jahlborn" type="add" system="SourceForge2Features" issue="28">
        Added Database.isLinkedTable method to identify if the given Table is
        linked to the database.
      </action>
      <action dev="jahlborn" type="add" system="SourceForge2Features" issue="28">
        Added TableIterableBuilder for advanced Table iteration.  This allows
        selectively including different table types when iterating the tables
        in a Database.
      </action>
      <action dev="jahlborn" type="add" system="SourceForge2Features" issue="29">
        Lowered the log level for certain warnings related to system tables
        which do not generally affect jackcess functionality.
      </action>
      <action dev="jahlborn" type="add" system="SourceForge2Features" issue="29">
        Added contextual information to many errors and warnings.
      </action>
      <action dev="jahlborn" type="add" system="SourceForge2Features" issue="29">
        Implement support for indexes on BINARY fields.
      </action>
      <action dev="jahlborn" type="fix" system="SourceForge2" issue="120">
        Remove useless warning for fixed length columns lengths with longer
        length.  Cleanup some other stuff related to copying existing columns
        in ColumnBuilder.
      </action>
    </release>
    <release version="2.0.8" date="2014-12-26">
      <action dev="jahlborn" type="fix" system="SourceForge2" issue="113">
        Add newer sql type to access type mappings if the jvm supports them.
      </action>
      <action dev="jahlborn" type="fix" system="SourceForge2Patches" issue="17">
        Fix table name quoting for append and make table queries.
      </action>
      <action dev="jahlborn" type="fix" system="SourceForge2Patches" issue="18">
        Don't double quote already quoted identifiers.
      </action>
      <action dev="jahlborn" type="update">
        Better validation of identifier names (disallow invalid characters
        according to Access naming rules).
      </action>
    </release>
    <release version="2.0.7" date="2014-11-22">
      <action dev="jahlborn" type="fix" system="SourceForge2" issue="111">
        Unicode compression support was not correct for all possibly
        compressed characters.
      </action>
      <action dev="jahlborn" type="fix" system="SourceForge2" issue="112">
        Currency columns will now return an accurate scale and precision.
      </action>
    </release>
    <release version="2.0.6" date="2014-10-04">
      <action dev="jahlborn" type="fix" system="SourceForge2" issue="109">
        IndexCursor can early exit when searching based on indexed values.
      </action>
      <action dev="jahlborn" type="fix" system="SourceForge2" issue="110">
        Fix regression where empty memo values are returned as null.
      </action>
    </release>
    <release version="2.0.5" date="2014-09-17">
      <action dev="jahlborn" type="add">
        Add Cursor.findRow(RowId) for moving to a specific Table row using
        only the RowId.
      </action>
      <action dev="jahlborn" type="fix" system="SourceForge2" issue="105">
        Add support for reading and writing calculated column values.
        Jackcess will not evaluate the actual expressions, but the column
        values can be written directly.
      </action>
      <action dev="jahlborn" type="add">
        Add the ability to set properties in DatabaseBuilder, TableBuilder,
        and ColumnBuilder.
      </action>
      <action dev="jahlborn" type="add">
        Add the ability to create tables with calculated fields.
      </action>
    </release>
    <release version="2.0.4" date="2014-04-05">
      <action dev="jahlborn" type="add">
        Add ColumnValidator interface which allows column values to be easily
        manipulated/validated as they are written into the database.
      </action>
    </release>
    <release version="2.0.3" date="2014-01-30">
      <action dev="jahlborn" type="fix" system="SourceForge2" issue="100">
        Fix NullPointerException in RowImpl.toString() when value is null.
      </action>
    </release>
    <release version="2.0.2" date="2013-11-30">
      <action dev="jahlborn" type="fix" system="SourceForge2" issue="99">
        Rework row add/update so that constraint violations do not leave
        behind partially written rows.
      </action>
      <action dev="jahlborn" type="update">
        Add ConstraintViolationException to distinguish exceptions due to
        violating database constraints from other random errors.
      </action>
    </release>
    <release version="2.0.1" date="2013-10-13">
      <action dev="jahlborn" type="add">
        Add initial support for creating/parsing ole content.
      </action>
      <action dev="jahlborn" type="fix" system="SourceForge2" issue="97">
        Ignore invalid column usage map definitions.
      </action>
      <action dev="jahlborn" type="fix">
        Make reading long value columns more lenient (MEMO/OLE).
      </action>
      <action dev="jahlborn" type="add" system="SourceForge2Features"
              issue="16">
        Add support for modifying PropertyMaps.
      </action>
    </release>
    <release version="2.0.0" date="2013-08-26"
             description="Major API Revision">
      <action dev="jahlborn" type="update">
        Brand new API!  This release is not backwards compatible with 1.x
        releases.  See Migration Guide at https://jackcess.sourceforge.io/jackcess-2.html
        for more details.
      </action>
    </release>
    <release version="1.2.14.3" date="2013-10-13">
      <action dev="jahlborn" type="fix" system="SourceForge2" issue="97">
        Ignore invalid column usage map definitions.
      </action>
      <action dev="jahlborn" type="fix">
        Make reading long value columns more lenient (MEMO/OLE).
      </action>
    </release>
    <release version="1.2.14.2" date="2013-08-25">
      <action dev="jahlborn" type="fix" system="SourceForge2" issue="96">
        Fix reading of Properties with multiple value blocks.
      </action>
    </release>
    <release version="1.2.14.1" date="2013-08-11">
      <action dev="jahlborn" type="fix" system="SourceForge2Features"
              issue="25">
        Remove extra object flags before checking query type.
      </action>
    </release>
    <release version="1.2.14" date="2013-07-23">
      <action dev="jahlborn" type="fix" system="SourceForge2" issue="95">
        Implement handling of usagemaps for long value (MEMO/OLE) columns.
      </action>
    </release>
    <release version="1.2.13" date="2013-06-18">
      <action dev="jahlborn" type="fix">
        Fix partial page updates when using CodecHandlers which can only do
        full page encoding.
      </action>
      <action dev="jahlborn" type="update">
        Add more methods to Database for retrieving Relationships.
      </action>
      <action dev="jahlborn" type="update">
        Implement attachment decoding, thanks to Lorenzo Carrara.
      </action>
    </release>
    <release version="1.2.12" date="2013-05-09">
      <action dev="jahlborn" type="fix" system="SourceForge2" issue="94">
        Do not unicode compress strings which are longer than 1024 chars.
      </action>
    </release>
    <release version="1.2.10" date="2013-02-18">
      <action dev="jahlborn" type="update">
        Add info to the Column to support MEMO columns which are HYPERLINKS.
      </action>
      <action dev="jahlborn" type="fix" system="SourceForge2" issue="22">
        Add optional support for enforcing foreign-key constraints/cascading.
        This is disabled by default (for backwards compatibility), but can be
        controlled globally via a system property and/or on a per-Database
        basis using setEnforceForeignKeys() method.
      </action>
    </release>
    <release version="1.2.9" date="2012-10-15">
      <action dev="jahlborn" type="update">
        Add some more functionality to Joiner to facilitate integrity
        enforcement (hasRows and deleteRows).
      </action>
      <action dev="jahlborn" type="add">
        Added DatabaseBuilder for more convenient and flexible Database
        open/create.
      </action>
      <action dev="jahlborn" type="add">
        Added the MemFileChannel (and associated support in DatabaseBuilder)
        to enable working with Database files completely in memory.
      </action>
      <action dev="jahlborn" type="fix" system="SourceForge2" issue="92">
        Fix some more edge cases in date/time conversions.
      </action>
    </release>
    <release version="1.2.8" date="2012-07-10">
      <action dev="jahlborn" type="update" system="SourceForge" issue="3523179">
        Add osgi header information to the manifest.
      </action>
      <action dev="jahlborn" type="update" system="SourceForge" issue="3523181">
        Add ImportUtil.toColumns to enable more advanced Table creation
        implementations.
      </action>
      <action dev="jahlborn" type="fix" system="SourceForge" issue="3529534">
        Fix NPE when running unit tests with db format MSISAM.
      </action>
      <action dev="jahlborn" type="fix" system="SourceForge" issue="3532250">
        Fix writing partial pages when CodecHandler is in use.  Note, this fix
        involves a backwards incompatible change to the CodecHandler interface
        (Jackcess Encrypt 1.0.3 or later is compatible with this version of
        Jackcess).
      </action>
    </release>
    <release version="1.2.7" date="2012-04-02">
      <action dev="jahlborn" type="update" system="SourceForge" issue="3479560">
        Add initial support for linked tables.  Linked tables will now be
        loaded by the normal Database.getTable method.  Linked tables can be
        created using the new Database.createLinkedTable method.  Linked table
        resolution can be customized per Database by supplying a custom
        LinkResolver.
      </action>
      <action dev="jahlborn" type="update">
        Rename and refactor the Cursor find methods to improve usability.
      </action>
    </release>
    <release version="1.2.6" date="2011-12-16">
      <action dev="jahlborn" type="update" system="SourceForge" issue="3358272">
        Add support for reading/writing complex column data (version history,
        attachments, multi-value columns).
      </action>
      <action dev="jahlborn" type="fix">
        Fix problem with creating tables with indexes where ms access could
        not open the created table.
      </action>
      <action dev="jahlborn" type="fix" system="SourceForge" issue="3435774">
        Fix problem with reading row from table with deleted/added columns.
      </action>
      <action dev="jahlborn" type="update">
        Reuse previously written memo/ole values when updating other values in
        a row in order to reduce unnecessary data duplication.
      </action>
      <action dev="jahlborn" type="update">
        Allow ImportFilter and ExportFilter to return null from filterRow() to
        indicate that a row should be skipped.
      </action>
      <action dev="jahlborn" type="update">
        Add option to import file without headers to existing table.
      </action>
      <action dev="jahlborn" type="add">
        Add ImportUtil.Builder and ExportUtil.Builder to simplify
        import/export operations.
      </action>
    </release>
    <release version="1.2.5" date="2011-10-19">
      <action dev="jahlborn" type="update">
        Try multiple classloaders when loading resources as streams.
      </action>
      <action dev="jahlborn" type="add">
        Add the Joiner utility and some new methods to IndexCursor to make it
        easier to join tables using pre-defined (index backed) relationships.
      </action>
      <action dev="jahlborn" type="update">
        Enable basic handling of unsupported data types as binary content.
      </action>
      <action dev="jahlborn" type="update">
        Add methods to approximate table size.
      </action>
      <action dev="jahlborn" type="update">
        Add Database.getSystemTableNames to enable retrieving the list of
        system/hidden tables.
      </action>
      <action dev="jahlborn" type="fix">
        Fix issue with reading Access 97 database with large number of fields.
      </action>
    </release>
    <release version="1.2.4" date="2011-05-14">
      <action dev="jahlborn" type="update">
        Refactor table loading to use indexes.  Do not load all table names at
        database startup (should make startup faster).
      </action>
      <action dev="jahlborn" type="add">
        Add support for reading properties blobs.  Add methods for accessing
        database, summary, and user-defined properties from the Database.  Add
        methods to Table and Column for accessing their respective properties.
      </action>
      <action dev="jahlborn" type="add">
        Add support for Access 2010, including new "General" sort order
        (support for super-long text index entries still needs work).
      </action>
      <action dev="jahlborn" type="fix" system="SourceForge" issue="3287626">
        Access expects a row to be at least big enough to hold all fixed
        values, even if they are null.
      </action>
      <action dev="jahlborn" type="update">
        Add Index.getReferencedIndex for retrieving the referenced Index for a
        foreign key index.
      </action>
    </release>
    <release version="1.2.3" date="2011-03-05">
      <action dev="jahlborn" type="fix" system="SourceForge" issue="3181334">
        Add support for writing all fixed length column types into variable
        length fields.
      </action>
      <action dev="jahlborn" type="fix" system="SourceForge" issue="3192058">
        More fixes related to reading and interpreting index information.
        Handle multiple logical indexes backed by the same index data.
        Interpret foreign key constraint information.
      </action>
      <action dev="jahlborn" type="update">
        Allow MSISAM files to be written (experimental).
      </action>
      <action dev="jahlborn" type="add">
        Add support for creating indexes when creating a new table.  Normal
        indexes and primary key indexes are currently supported.  Foreign key
        indexes are not yet supported.
      </action>
    </release>
    <release version="1.2.2" date="2010-11-29">
      <action dev="jahlborn" type="update">
        Add support for specifying a quote character on import from flat
        files.
      </action>
      <action dev="jahlborn" type="update">
        Add support for reading database password.
      </action>
      <action dev="jahlborn" type="update" system="SourceForge" issue="3065010">
        Add support for plugging in implementations of various page
        encoding/decoding algorithms.  See the &lt;a href="https://jackcessencrypt.sourceforge.io/"&gt;Jackcess Encrypt&lt;/a&gt;
        project for a CodecProvider implementation which supports a few of the
        Access encodings.  (thanks to Vladimir Berezniker).
      </action>
      <action dev="jahlborn" type="update" system="SourceForge" issue="3101578">
        Implement some tweaks which allow jackcess to be used on the Android
        platform.  See the &lt;a href="faq.html#android"&gt;FAQ&lt;/a&gt; for more
        details.  (thanks to Miha Pirnat).
      </action>
      <action dev="jahlborn" type="update" system="SourceForge" issue="3097387">
        Allow output column order in tables to be configured.
      </action>
      <action dev="jahlborn" type="update" system="SourceForge" issue="3105829">
        Add support for custom column value matching when finding rows using a
        Cursor.
      </action>
      <action dev="jahlborn" type="fix">
        Ignore usagemap inconsistencies in certain (safe) situations.
      </action>
    </release>
    <release version="1.2.1" date="2010-08-01">
      <action dev="jahlborn" type="add" system="SourceForge" issue="3005272">
        Add ExportUtil and associated utilities for exporting tables to flat
        files (thanks to F. Gerbig).
      </action>
      <action dev="jahlborn" type="fix" system="SourceForge" issue="3011084">
        Fix some places where table/columns names were not being handled
        case-insensitively.
      </action>
      <action dev="jahlborn" type="fix" system="SourceForge" issue="3029500">
        Make Database.escapeIdentifier public; add methods to TableBuilder and
        ColumnBuilder to optionally escape names.
      </action>
      <action dev="jahlborn" type="update" system="SourceForge" issue="2997751">
        Add support for overriding charset and timezone used when
        reading/writing database.
      </action>
      <action dev="jahlborn" type="add" system="SourceForge" issue="3003375">
        Add support for reading Access 97 (jet format 3) databases (thanks to
        F. Gerbig).
      </action>
    </release>
    <release version="1.2.0" date="2010-04-18">
      <action dev="bhamail" type="update" system="SourceForge" issue="1451628">
        Add support for access 2002/2003/2007 databases.
      </action>
      <action dev="jahlborn" type="update">
        Enable "large" index support by default.  It can still be disabled via
        a variety of means, see the Database javadoc for more details.
      </action>
      <action dev="bhamail" type="fix" system="SourceForge" issue="2968957">
        Fix BigIndexTest to work in IDE's w/out sys.prop.
      </action>
    </release>
    <release version="1.1.21" date="2010-01-19">
      <action dev="jahlborn" type="fix" system="SourceForge" issue="2899605">
        Further improvements to date handling.
      </action>
      <action dev="jahlborn" type="update">
        Handle more binary/character input types (Blob, Clob, InputStream,
        Reader), based on user submitted patch.
      </action>
      <action dev="jahlborn" type="update">
        Refactor import/copy methods from Database into ImportUtil.  Allow
        reuse of existing tables.  make behavior/naming of copy and import
        methods consistent.  (ideas from submitted patch).
      </action>
      <action dev="jahlborn" type="fix" system="SourceForge" issue="2919216">
        Set overflow info in header row, not in last data row.
      </action>
      <action dev="jahlborn" type="fix" system="SourceForge" issue="2920092">
        Add support for indexing strings containing any characters from BMP 0.
      </action>
    </release>
    <release version="1.1.20" date="2009-11-18">
      <action dev="jahlborn" type="fix" system="SourceForge" issue="2884599">
        Add support for updating GUID indexes and for auto-number GUID
        fields.
      </action>
      <action dev="jahlborn" type="update" system="SourceForge" issue="2802845">
        Add support for updating rows in a table.
      </action>
      <action dev="jahlborn" type="fix" system="SourceForge" issue="2886370">
        Support reading/writing fixed length text fields.
      </action>
    </release>
    <release version="1.1.19" date="2009-06-13">
      <action dev="jahlborn" type="add">
        Add Query reading support.
      </action>
      <action dev="jahlborn" type="fix" system="SourceForge" issue="2788029">
        Be more forgiving for input column length.
      </action>
    </release>
    <release version="1.1.18" date="2008-11-08">
      <action dev="jahlborn" type="add">
        Add ErrorHandler utility for customizing error handling during row
        parsing.
      </action>
      <action dev="jahlborn" type="add">
        Add RowFilter contributed by Patricia Donaldson.
      </action>
      <action dev="jahlborn" type="update">
        Add Database.getSystemTable method for accessing system tables.
      </action>
    </release>
    <release version="1.1.17" date="2008-09-23">
      <action dev="jahlborn" type="fix" system="SourceForge" issue="2043499">
        Fix simple index handling of tail index pages.
      </action>
    </release>
    <release version="1.1.16" date="2008-07-24">
      <action dev="jahlborn" type="fix" system="SourceForge" issue="2019244">
        Reserve minimum space for memo/ole fields so that greedy inline row
        usage does not cause spurious write failures for wide tables.
      </action>
      <action dev="jahlborn" type="fix" system="SourceForge" issue="2018713">
        Better column type translation for very large MEMO/OLE types in the
        Database.copyTable logic.
      </action>
      <action dev="jahlborn" type="fix" system="SourceForge" issue="2019244">
        Add some more limit checking into table creation based on what access
        supports (max rows per table, max identifier lengths).
      </action>
      <action dev="jahlborn" type="fix" system="SourceForge" issue="2019244">
        Share out-of-line long value pages in order to generate more compact
        database files.
      </action>
      <action dev="jahlborn" type="add">
        Add primitive support for writing unicode compressed text columns.
      </action>
      <action dev="jahlborn" type="add">
        Add compression code for possible future use; add compression unit
        tests.
      </action>
    </release>
    <release version="1.1.15" date="2008-06-27">
      <action dev="jahlborn" type="fix" system="SourceForge" issue="1998225">
        Fix writing of large memo/ole fields.  Apparently Access does not like
        long value fields longer than 4076 bytes.
      </action>
      <action dev="jahlborn" type="fix">
        Reduce maximum row size to what Access considers valid.
      </action>
    </release>
    <release version="1.1.14" date="2008-04-29">
      <action dev="jahlborn" type="fix" system="SourceForge" issue="1924705">
        Need to store auto-number values back into row so that indexes can be
        updated correctly.
      </action>
      <action dev="jahlborn" type="fix" system="SourceForge" issue="1942330">
        Access seems to limit data pages to a max of 255 rows.
      </action>
      <action dev="jahlborn" type="fix" system="SourceForge" issue="1564870">
        Added experimental support for "large" indexes.  The current support
        is optional.  It can be enabled via a variety of means, see the
        Database javadoc for more details.
      </action>
    </release>
    <release version="1.1.13" date="2008-03-21">
      <action dev="jahlborn" type="fix" system="SourceForge" issue="1913775">
        More fixes for index parsing.  Believe index names are now correctly
        matched up with indexes.
      </action>
      <action dev="jahlborn" type="update">
        Simplify comparison algorithms for RowId and Index.Entry using type
        attributes.
      </action>
      <action dev="jahlborn" type="fix" system="SourceForge" issue="1906160">
        Expand the characters supported in index updates to all of the
        ISO-8859-1 character set.
      </action>
      <action dev="jahlborn" type="fix">
        Fix bug caused by sign extension when reading single-byte row numbers.
      </action>
      <action dev="jahlborn" type="update">
        Modify Index update support so that it honors the "unique" and
        "ignoreNulls" properties for the Index.
      </action>
      <action dev="jahlborn" type="update">
        Add support for reading table relationships.
      </action>
      <action dev="jahlborn" type="fix">
        Fix creation of tables with auto-number columns.
      </action>
      <action dev="jahlborn" type="fix" system="SourceForge" issue="1832723">
        Completely fix problems with sporadic usage map corruption.
      </action>
      <action dev="jahlborn" type="update">
        Add some soft buffer caching in various places to avoid excessive
        buffer reallocation.
      </action>
      <action dev="jahlborn" type="add">
        Add some builder-style utilities for table creation (ColumnBuilder,
        TableBuilder).
      </action>
    </release>
    <release version="1.1.12" date="2008-02-27">
      <action dev="jahlborn" type="fix">
        Resolve more edge cases around date handling.
      </action>
      <action dev="jahlborn" type="fix" system="SourceForge" issue="1899076">
        Fix writing of large memo/ole fields.  Apparently Access does not like
        "inline" fields longer than 64 bytes.
      </action>
      <action dev="jahlborn" type="fix" system="SourceForge" issue="1898793">
        Fix generation of security access control entries.  Use userIds
        already existing in the database file instead of hard-coded userIds,
        if possible.
      </action>
    </release>
    <release version="1.1.11" date="2008-01-20">
      <action dev="jahlborn" type="fix">
        Support reading inline usage maps with more than 512 pages.
      </action>
      <action dev="jahlborn" type="fix" system="SourceForge" issue="1832723">
        Fix some problems with sporadic usage map corruption.
      </action>
      <action dev="jahlborn" type="update">
        Move from cvs to subversion.
      </action>
    </release>
    <release version="1.1.10" date="2007-12-26">
      <action dev="jahlborn" type="add">
        Add index based table traversal support to Cursor with optional
        sub-range narrowing.  Add position save/restore, row find, and a
        variety of other features.
      </action>
      <action dev="jahlborn" type="add">
        Move table iteration out of Table and into Cursor.  First stage in
        offering more complicated table access.
      </action>
      <action dev="jahlborn" type="fix" system="SourceForge" issue="1681954">
        Update table row count correctly on row deletion or bulk row addition,
        bug #1681954.
      </action>
      <action dev="jahlborn" type="update" system="SourceForge" issue="1565216">
        Add experimental support for auto-number columns, feature request
        #1565216.
      </action>
      <action dev="jahlborn" type="update">
        Move project to maven2 and change project groupId to
        com.healthmarketscience.jackcess.
      </action>
    </release>
    <release version="1.1.9" date="2007-07-12">
      <action dev="jahlborn" type="fix" system="SourceForge" issue="1675522">
        Add support for writing large table definitions, bug #1675522.
      </action>
      <action dev="jahlborn" type="fix" system="SourceForge" issue="1748827">
        Fix handling of usage maps for large tables, bug #1748827.
      </action>
      <action dev="jahlborn" type="fix" system="SourceForge" issue="1672071">
        Fixed some edge cases for reading numeric columns, bug #1672071.
      </action>
    </release>
    <release version="1.1.8" date="2007-02-13">
      <action dev="jahlborn" type="update">
        Additional info in DataType to support better type validation
        (scale/precision range).  Add "unit size" concept.
      </action>
      <action dev="jahlborn" type="update">
        Add CLOB support in JDBC handling.  Add general support for large
        types (BLOB/CLOB).
      </action>
      <action dev="jahlborn" type="update">
        Enhance Database.copyTable/importReader to allow for better control
        over column definitions and row values through the ImportFilter.
        Change default type translation to handle large and variable length
        types better.
      </action>
    </release>
    <release version="1.1.7" date="2006-10-02">
      <action dev="jahlborn" type="update">
        Refactored DataType class, cleaned up a lot of "custom" data type code
        springled throughout the codebase.
      </action>
      <action dev="jahlborn" type="update">
        Added sanity checking on table creation (check column/table properties
        for validity).
      </action>
      <action dev="jahlborn" type="update">
        Clean up index reading/writing of text columns, add support for more
        characters
      </action>
      <action dev="jahlborn" type="update" system="SourceForge" issue="1563654">
        Support reading 'compressed' indexes (fix 1563654)
      </action>
      <action dev="jahlborn" type="update">
        Implement "overflow" row reading.
      </action>
      <action dev="jahlborn" type="fix">
        Allow multi-page long value reading.
      </action>
      <action dev="jahlborn" type="update">
        Implement multi-page long value writing.
      </action>
      <action dev="jahlborn" type="fix">
        Fix decimal data type writing.
      </action>
      <action dev="jahlborn" type="update" system="SourceForge" issue="1545857">
        Add support for opening files read-only (fix 1545857)
      </action>
    </release>
    <release version="1.1.6" date="2006-08-07">
      <action dev="jahlborn" type="fix" system="SourceForge" issue="1530312">
        Handle more tables with more index slots than actual indexes (fix bug
        1530312)
      </action>
      <action dev="jahlborn" type="fix" system="SourceForge" issue="1449812">
        Clean up reading/writing 3-byte ints; long value length is 3-bytes
        (fix bug 1449812)
      </action>
      <action dev="jahlborn" type="fix">
        Fix handling of skipped rows
      </action>
      <action dev="jahlborn" type="fix" system="SourceForge" issue="1306970">
        When reading multi-page table def, flip buffer before parsing (fix bug
        1306970)
      </action>
      <action dev="jahlborn" type="update">
        Treat table names as case insensitive; use stored table names when
        instantiating tables
      </action>
      <action dev="jahlborn" type="update">
        Make Database and Table Iterable
      </action>
      <action dev="jahlborn" type="fix">
        Use uppercase names when adding text columns to indexes, which fixes
        long standing problem with table names starting with lowercase
        characters (and other situations where tables could not be opened in
        Access).  Remove hack which forced every table name to have uppercase
        first character.
      </action>
      <action dev="jahlborn" type="update">
        Clean up compressed text handling.
      </action>
      <action dev="jahlborn" type="update">
        Implement reading multi-page long binary values
      </action>
    </release>
    <release version="1.1.5" date="2006-07-25">
      <action dev="jahlborn" type="update">
        Add support for currency columns (thanks to James Schopp).
      </action>
      <action dev="jahlborn" type="fix">
        Handle tables with no variable length columns correctly.
      </action>
      <action dev="jahlborn" type="fix">
        Handle reading with deleted columns.
      </action>
      <action dev="jahlborn" type="update">
        Read information on primary keys and include in Index.
      </action>
      <action dev="jahlborn" type="fix">
        Fix some issues around reading indexes.
      </action>
      <action dev="jahlborn" type="update">
        Add write support for numeric/GUID columns.
      </action>
      <action dev="javajedi" type="update">
        Added getRowCount(), getName(), updated toString() on Table.
      </action>
    </release>
    <release version="1.1.4" date="2006-6-15">
      <action dev="jahlborn" type="fix">
        Missing break in switch condition.
      </action>
      <action dev="jahlborn" type="fix">
        Fixes
        to reading/writing MEMO/OLE columns.
      </action>
      <action dev="jahlborn" type="update">
        Made exceptions thrown when opening empty or nonexistent files more
        specific.
      </action>
      <action dev="jahlborn" type="fix">
        Apply patch from Jon Iles for handilng variable length columns.
      </action>
      <action dev="jahlborn" type="fix">
        Apply patch from Jon Iles for handling dates.
      </action>
      <action dev="jahlborn" type="fix">
        Apply patch from Jon Iles for reading GUIDs.
      </action>
    </release>
    <release version="1.1.3" date="2006-2-16">
      <action dev="jahlborn" type="fix">
        Fix parsing of NUMERIC type.
      </action>
      <action dev="javajedi" type="fix">
        Applied Jon Iles' patch to allow large table definitions to be read.
      </action>
    </release>
    <release version="1.1.2" date="2005-8-26">
      <action dev="javajedi" type="fix" system="SourceForge" issue="1273712">
        Fixed bug where writing null values into fixed-width columns was
        failing.
      </action>
    </release>
    <release version="1.1.1" date="2005-8-20">
      <action dev="javajedi" type="fix" system="SourceForge" issue="1261536">
        Fixed bug in reading index count from table definition.  Skip overflow
        rows.
      </action>
    </release>
    <release version="1.1" date="2005-8-12">
      <action dev="javajedi" type="update">
        JDK 1.5 upgrades
      </action>
      <action dev="javajedi" type="update">
        Applied Mitchell Friedman's patch for support of additional JDBC data
        types.
      </action>
      <action dev="javajedi" type="update">
        Added support for deleted rows.
      </action>
    </release>
    <release version="1.0" date="2005-4-7">
      <action dev="javajedi" type="add">
        Initial release
      </action>
    </release>
  </body>
</document><|MERGE_RESOLUTION|>--- conflicted
+++ resolved
@@ -4,7 +4,6 @@
     <author email="javajedi@users.sf.net">Tim McCune</author>
   </properties>
   <body>
-<<<<<<< HEAD
     <release version="3.0.0" date="TBD" description="Update to Java 8">
       <action dev="jahlborn" type="update">
         Jackcess now requires a Java 8+ runtime.  As part of this update, all
@@ -28,14 +27,14 @@
       <action dev="jahlborn" type="update">
         The Apache commons-lang dependency has been replaced with
         commons-lang3.
-=======
+      </action>
+    </release>
     <release version="2.2.3" date="TBD">
       <action dev="jahlborn" type="fix">
         Fix parsing of escaped double quotes in expressions.
       </action>
       <action dev="jahlborn" type="fix" system="SourceForge2" issue="152">
         Use column label from ResultSetMetaData when importing.
->>>>>>> a06385c7
       </action>
     </release>
     <release version="2.2.2" date="2019-01-05">
